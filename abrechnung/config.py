--- conflicted
+++ resolved
@@ -14,19 +14,11 @@
         "database": fields.Nested(
             Schema.from_dict(
                 {
-<<<<<<< HEAD
                     "host": fields.Str(required=False, load_default=None),
                     "port": fields.Int(required=False, load_default=5432),
                     "user": fields.Str(required=False, load_default=None),
                     "dbname": fields.Str(required=True),
                     "password": fields.Str(required=False, load_default=None),
-=======
-                    "host": fields.Str(),
-                    "port": fields.Int(load_default=5432, required=False),
-                    "user": fields.Str(),
-                    "dbname": fields.Str(),
-                    "password": fields.Str(),
->>>>>>> 34ef49af
                 }
             )
         ),
