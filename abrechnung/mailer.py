import asyncio
import email.message
import itertools
import json
import logging
import smtplib

import asyncpg

from . import subcommand


class Mailer(subcommand.SubCommand):
    def __init__(self, config, **args):
        self.config = config
        self.events = asyncio.Queue()
        self.psql = None
        self.mailer = None
        self.logger = logging.getLogger(__name__)

        self.event_handlers = {
            ('email', 'pending_registration'): self.on_pending_registration_notification,
            ('email', 'user_password_recovery'): self.on_user_password_recovery_notification,
            ('email', 'update_notification'): self.on_user_email_update_notification,
        }

    async def run(self):
        if self.config['email']['mode'] == 'local':
            mail_sender_class = smtplib.LMTP
        elif self.config['email']['mode'] == 'smtp-ssl':
            mail_sender_class = smtplib.SMTP_SSL
        else:
            mail_sender_class = smtplib.SMTP

        self.mailer = mail_sender_class(
            host=self.config['email']['host'],
            port=self.config['email']['port'],
        )
        if self.config['email']['mode'] == 'smtp-starttls':
            self.mailer.starttls()
        if self.config['email']['auth'] is not None:
            self.mailer.login(
                user=self.config['email']['auth']['user'],
                password=self.config['email']['auth']['pass']
            )
        self.psql = await asyncpg.connect(
            user=self.config['database']['user'],
            password=self.config['database']['password'],
            host=self.config['database']['host'],
            database=self.config['database']['dbname']
        )
        self.psql.add_termination_listener(self.terminate_callback)
        self.psql.add_log_listener(self.log_callback)
        await self.psql.add_listener('email', self.notification_callback)

        # run all of the events manually once
        for handler in self.event_handlers.values():
            await handler()

        # handle events
        while True:
            event = await self.events.get()
            if event is StopIteration:
                break
            handler = self.event_handlers.get(event)
            if handler is None:
                self.logger.info(f'unhandled event {event!r}')
            else:
                await handler()

        await self.psql.remove_listener('email', self.notification_callback)
        await self.psql.close()

    def notification_callback(self, connection, pid, channel, payload):
        """ runs whenever we get a psql notification """
        assert connection is self.psql
        del pid  # unused
        self.events.put_nowait((channel, payload))

    def terminate_callback(self, connection):
        """ runs when the psql connection is closed """
        assert connection is self.psql
        self.logger.info('psql connection closed')
        self.events.clear()
        self.events.put_nowait(StopIteration)

    async def log_callback(self, connection, message):
        """ runs when psql sends a log message """
        assert connection is self.psql
        self.logger.info(f'psql log message: {message}')

    def send_email(self, *text_lines, subject, language, dest_address, dest_name):
        self.logger.info(f"sending email to {dest_address}, subject: {subject}")

        msg = email.message.EmailMessage()

        msg.set_content("\n".join(itertools.chain(
            self.greeting_lines(language, dest_name),
            text_lines,
            self.closing_lines(language)
        )))
        msg['Subject'] = f"{self.config['service']['name']}: {subject}"
        msg['To'] = dest_address
        msg['From'] = self.config['email']['address']
        self.mailer.send_message(msg)

    def greeting_lines(self, language, name):
        del language  # unused
        return f"Beloved {name},", ""

    def closing_lines(self, language):
        del language  # unused
        return (
            "",
            "Thoughtfully yours",
            "",
            f"    {self.config['service']['name']}"
        )

    async def on_pending_registration_notification(self):
        unsent_mails = await self.psql.fetch("""
            SELECT
                email, username, language, token, valid_until
            FROM
                pending_registration
            WHERE
                mail_sent is NULL;
        """)

        if not unsent_mails:
<<<<<<< HEAD
            self.logger.info("no user_registration mails are pending")
=======
            print("no pending_registration mails are pending")
>>>>>>> 08c16a9e

        for row in unsent_mails:
            self.send_email(
                "it looks like you are attempting to create a user account.",
                "",
                "To complete your registration, visit",
                "",
                f"{self.config['service']['url']}/complete_registration.html?token={row['token']}",
                "",
                f"Your request will time out {row['valid_until']}.",
                "If you do not want to create a user account, just ignore this email.",
                subject="Confirm user account",
                language=row['language'],
                dest_address=row['email'],
                dest_name=row['username'],
            )

            statement = await self.psql.prepare("""
                UPDATE
                    pending_registration
                SET
                    mail_sent = NOW()
                WHERE
                    token = $1
            """)
            await statement.fetchval(row['token'])

    async def on_user_password_recovery_notification(self):
        unsent_mails = await self.psql.fetch("""
            SELECT
                user_password_recovery.token as token,
                user_password_recovery.valid_until as valid_until,
                user_account.username as username,
                user_account.email as email,
                user_account.language as language
            FROM
                user_password_recovery,
                user_account
            WHERE
                    user_password_recovery.mail_sent is NULL
                AND
                    user_password_recovery.valid_until > NOW()
                AND
                    user_account.id = user_password_recovery.user_id;
        """)

        if not unsent_mails:
            self.logger.info("no user_password_recovery mails are pending")

        for row in unsent_mails:
            self.send_email(
                "it looks like you forgot your password; how embarrasing.",
                "",
                "To set a new one, visit",
                "",
                f"{self.config['service']['url']}/password_reset.html?token={row['token']}",
                "",
                f"Your request will time out {row['valid_until']}.",
                "If you do not want to reset your password, just ignore this email.",
                subject="Reset password",
                language=row['language'],
                dest_address=row['email'],
                dest_name=row['username'],
            )

            statement = await self.psql.prepare("""
                UPDATE
                    user_password_recovery
                SET
                    mail_sent = NOW()
                WHERE
                    token = $1
            """)
            await statement.fetchval(row['token'])

    async def on_user_email_update_notification(self):
        unsent_mails = await self.psql.fetch("""
            SELECT
                user_email_update.token as token,
                user_email_update.valid_until as valid_until,
                user_email_update.new_email as new_email,
                user_account.username as username,
                user_account.email as old_email,
                user_account.language as language
            FROM
                user_email_update,
                user_account
            WHERE
                    user_email_update.mail_sent is NULL
                AND
                    user_email_update.valid_until > NOW()
                AND
                    user_account.id = user_email_update.user_id;
        """)

        if not unsent_mails:
            self.logger.info("no user_email_update mails are pending")

        for row in unsent_mails:
            self.send_email(
                "you want to change your email address",
                "",
                f"Your current email is: {row['old_email']}",
                f"You want to change it to: {row['new_email']}",
                "",
                "To confirm, see the mail that was sent to the new address.",
                "",
                f"Your request will time out {row['valid_until']}.",
                "If you do not want to change your email, just ignore this email.",
                subject="Change email",
                language=row['language'],
                dest_address=row['new_email'],
                dest_name=row['username'],
            )

            self.send_email(
                "you want to change your email address",
                "",
                f"Your current email is: {row['old_email']}",
                f"You want to change it to: {row['new_email']}",
                "",
                "To confirm, visit",
                "",
                f"{self.config['service']['url']}/email_update.html?token={row['token']}",
                "",
                f"Your request will time out {row['valid_until']}.",
                "If you do not want to change your email, just ignore this email.",
                subject="Change email",
                language=row['language'],
                dest_address=row['new_email'],
                dest_name=row['username'],
            )

            statement = await self.psql.prepare("""
                UPDATE
                    user_email_update
                SET
                    mail_sent = NOW()
                WHERE
                    token = $1
            """)
            await statement.fetchval(row['token'])<|MERGE_RESOLUTION|>--- conflicted
+++ resolved
@@ -128,11 +128,7 @@
         """)
 
         if not unsent_mails:
-<<<<<<< HEAD
-            self.logger.info("no user_registration mails are pending")
-=======
-            print("no pending_registration mails are pending")
->>>>>>> 08c16a9e
+            self.logger.info("no pending_registration mails are pending")
 
         for row in unsent_mails:
             self.send_email(
